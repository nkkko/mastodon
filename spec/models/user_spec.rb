require 'rails_helper'

RSpec.describe User, type: :model do
<<<<<<< HEAD
  describe 'validations' do
    it 'is invalid without an account' do
      user = Fabricate.build(:user, account: nil)
      user.valid?
      expect(user).to model_have_error_on_field(:account)
    end

    it 'is invalid without a valid locale' do
      user = Fabricate.build(:user, locale: 'toto')
      user.valid?
      expect(user).to model_have_error_on_field(:locale)
    end

    it 'is invalid without a valid email' do
      user = Fabricate.build(:user, email: 'john@')
      user.valid?
      expect(user).to model_have_error_on_field(:email)
    end
  end

  describe 'scopes' do
    describe 'recent' do
      it 'returns an array of recent users ordered by id' do
        user_1 = Fabricate(:user)
        user_2 = Fabricate(:user)
        expect(User.recent).to match_array([user_2, user_1])
      end
    end

    describe 'admins' do
      it 'returns an array of users who are admin' do
        user_1 = Fabricate(:user, admin: false)
        user_2 = Fabricate(:user, admin: true)
        expect(User.admins).to match_array([user_2])
      end
    end

    describe 'confirmed' do
      it 'returns an array of users who are confirmed' do
        user_1 = Fabricate(:user, confirmed_at: nil)
        user_2 = Fabricate(:user, confirmed_at: Time.now)
        expect(User.confirmed).to match_array([user_2])
      end
    end
=======
  let(:account) { Fabricate(:account, username: 'alice') }  
  let(:password) { 'abcd1234' }

  describe 'blacklist' do
    it 'should allow a non-blacklisted user to be created' do
      user = User.new(email: 'foo@example.com', account: account, password: password)

      expect(user.valid?).to be_truthy
    end
    
    it 'should not allow a blacklisted user to be created' do
      user = User.new(email: 'foo@mvrht.com', account: account, password: password)

      expect(user.valid?).to be_falsey
    end
  end

  describe 'whitelist' do
    around(:each) do |example|
      old_whitelist = Rails.configuration.x.email_whitelist

      Rails.configuration.x.email_domains_whitelist = 'mastodon.space'

      example.run

      Rails.configuration.x.email_domains_whitelist = old_whitelist
    end

    it 'should not allow a user to be created unless they are whitelisted' do
      user = User.new(email: 'foo@example.com', account: account, password: password)
      expect(user.valid?).to be_falsey
    end

    it 'should allow a user to be created if they are whitelisted' do
      user = User.new(email: 'foo@mastodon.space', account: account, password: password)
      expect(user.valid?).to be_truthy
    end    
>>>>>>> 94d00f27
  end
end<|MERGE_RESOLUTION|>--- conflicted
+++ resolved
@@ -1,7 +1,6 @@
 require 'rails_helper'
 
 RSpec.describe User, type: :model do
-<<<<<<< HEAD
   describe 'validations' do
     it 'is invalid without an account' do
       user = Fabricate.build(:user, account: nil)
@@ -46,7 +45,7 @@
         expect(User.confirmed).to match_array([user_2])
       end
     end
-=======
+
   let(:account) { Fabricate(:account, username: 'alice') }  
   let(:password) { 'abcd1234' }
 
@@ -83,7 +82,6 @@
     it 'should allow a user to be created if they are whitelisted' do
       user = User.new(email: 'foo@mastodon.space', account: account, password: password)
       expect(user.valid?).to be_truthy
-    end    
->>>>>>> 94d00f27
+    end
   end
 end